--- conflicted
+++ resolved
@@ -183,12 +183,7 @@
 
 
 (defmethod compile-substitute :rp* [node env]
-<<<<<<< HEAD
   (let [cat-node (:cat node)
-=======
-  (let [elements (:elements node)
-        cat-node (:cat node)
->>>>>>> 56cfe306
         mvrs (r.syntax/memory-variables node)]
     (if (seq mvrs)
       ;; If there are mem-vars, loop until one of them is
@@ -209,12 +204,7 @@
 
 
 (defmethod compile-substitute :rp+ [node env]
-<<<<<<< HEAD
   (let [n (:n node)
-=======
-  (let [elements (:elements node)
-        n (:n node)
->>>>>>> 56cfe306
         cat-node (:cat node)]
     ;; Yield n substitutions.
     `(into []
